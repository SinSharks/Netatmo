--- conflicted
+++ resolved
@@ -1,15 +1,8 @@
 {
-<<<<<<< HEAD
-	"default_icon": "http:\/\/raw.githubusercontent.com\/akbooer\/Netatmo\/master\/icons\/Netatmo.png",
-    "flashicon":  "http:\/\/raw.githubusercontent.com\/akbooer\/Netatmo\/master\/icons\/Netatmo.png",
-    "state_icons":[
-		{ 	"img": "http:\/\/raw.githubusercontent.com\/akbooer\/Netatmo\/master\/icons\/Netatmo_0.png", 
-=======
 	"default_icon": "https://cdn.jsdelivr.net/gh/akbooer/Netatmo/icons/Netatmo.png",
     "flashicon":  "https://cdn.jsdelivr.net/gh/akbooer/Netatmo/icons/Netatmo.png",
     "state_icons":[
 		{ 	"img": "https://cdn.jsdelivr.net/gh/akbooer/Netatmo/icons/Netatmo_0.png", 
->>>>>>> 2f85dcb2
 			"conditions": [ 
 				{ 	"service": "urn:akbooer-com:serviceId:Netatmo1", 
 					"variable": "IconSet", 
@@ -17,11 +10,7 @@
 				} 
 			]
 		},
-<<<<<<< HEAD
-		{ 	"img": "http:\/\/raw.githubusercontent.com\/akbooer\/Netatmo\/master\/icons\/Netatmo_25.png", 
-=======
 		{ 	"img": "https://cdn.jsdelivr.net/gh/akbooer/Netatmo/icons/Netatmo_25.png", 
->>>>>>> 2f85dcb2
 			"conditions": [ 
 				{ 	"service": "urn:akbooer-com:serviceId:Netatmo1", 
 					"variable": "IconSet", 
@@ -29,11 +18,7 @@
 				} 
 			]
 		},
-<<<<<<< HEAD
-		{ 	"img": "http:\/\/raw.githubusercontent.com\/akbooer\/Netatmo\/master\/icons\/Netatmo_50.png", 
-=======
 		{ 	"img": "https://cdn.jsdelivr.net/gh/akbooer/Netatmo/icons/Netatmo_50.png", 
->>>>>>> 2f85dcb2
 			"conditions": [ 
 				{ 	"service": "urn:akbooer-com:serviceId:Netatmo1", 
 					"variable": "IconSet", 
@@ -41,11 +26,7 @@
 				} 
 			]
 		},
-<<<<<<< HEAD
-		{ 	"img": "http:\/\/raw.githubusercontent.com\/akbooer\/Netatmo\/master\/icons\/Netatmo_75.png", 
-=======
 		{ 	"img": "https://cdn.jsdelivr.net/gh/akbooer/Netatmo/icons/Netatmo_75.png", 
->>>>>>> 2f85dcb2
 			"conditions": [ 
 				{ 	"service": "urn:akbooer-com:serviceId:Netatmo1", 
 					"variable": "IconSet", 
@@ -53,11 +34,7 @@
 				} 
 			]
 		},
-<<<<<<< HEAD
-		{ 	"img": "http:\/\/raw.githubusercontent.com\/akbooer\/Netatmo\/master\/icons\/Netatmo_100.png", 
-=======
 		{ 	"img": "https://cdn.jsdelivr.net/gh/akbooer/Netatmo/icons/Netatmo_100.png", 
->>>>>>> 2f85dcb2
 			"conditions": [ 
 				{ 	"service": "urn:akbooer-com:serviceId:Netatmo1", 
 					"variable": "IconSet", 
